--- conflicted
+++ resolved
@@ -32,14 +32,7 @@
 
 func NewHighlight() *Highlight {
 	hl := &Highlight{
-<<<<<<< HEAD
-		fields:        make([]*HighlighterField, 0),
-		preTags:       make([]string, 0),
-		postTags:      make([]string, 0),
-		options:       make(map[string]interface{}),
-=======
 		options: make(map[string]interface{}),
->>>>>>> 171ce647
 	}
 	return hl
 }
@@ -106,11 +99,7 @@
 }
 
 func (hl *Highlight) BoundaryChars(boundaryChars string) *Highlight {
-<<<<<<< HEAD
-	hl.boundaryChars = &boundaryChars //append(hl.boundaryChars, boundaryChars...)
-=======
 	hl.boundaryChars = &boundaryChars
->>>>>>> 171ce647
 	return hl
 }
 
@@ -187,11 +176,7 @@
 		source["boundary_max_scan"] = *hl.boundaryMaxScan
 	}
 	if hl.boundaryChars != nil {
-<<<<<<< HEAD
-		source["boundary_chars"] = hl.boundaryChars
-=======
 		source["boundary_chars"] = *hl.boundaryChars
->>>>>>> 171ce647
 	}
 	if hl.highlighterType != nil {
 		source["type"] = *hl.highlighterType
